--- conflicted
+++ resolved
@@ -417,25 +417,11 @@
 
     Parameters
     ----------
-<<<<<<< HEAD
-    filepath: input file name (str)
+    filepath: str
+        input file name
     columns : `list` (`str`) or `None`
         Names of the columns to read, `None` will read all the columns
     **kwargs : additional arguments to pass to the native file reader
-
-    Returns
-    -------
-    output:
-        iterator chunk
-
-
-    Returns `tuple`
-        start: start index (int)
-        end: ending index (int)
-        data: `pandas.DataFrame` of all data from start:end (dict)
-=======
-    filepath: str
-        input file name
 
     Yields
     ------
@@ -445,7 +431,6 @@
         ending index 
     data: `pandas.DataFrame`
         data frame of all data from start:end
->>>>>>> be659df5
     """
     parquet_file = pq.read_table(filepath, columns=columns, **kwargs)
     start = 0
